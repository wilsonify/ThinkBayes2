{
 "metadata": {
  "name": "GithubUsers"
 },
 "nbformat": 3,
 "nbformat_minor": 0,
 "worksheets": [
  {
   "cells": [
    {
     "cell_type": "markdown",
     "metadata": {},
     "source": [
      "##### Example: Number of Github users\n",
      "\n",
      "\n",
      "This is a fun example. Suppose we wish to predict how many sign-ups there are on Github.com. Officially, Github does not release an up-to-date count, and at last offical annoucment (January 2013) the count was 3 million. What if we wish to measure it today? We *could* [extrapolate future numbers from previous annoucements](http://redmonk.com/dberkholz/2013/01/21/github-will-hit-5-million-users-within-a-year/), but this uses little data and we could potentially be off by hundreds of thousands, and you are essentially just curve fitting complicated models. \n",
      "\n",
      "Instead, what we are going to use is `user id` numbers from real-time feeds on Github. The script `github_events.py` will pull the most recent 300 events from the [Github Public Timeline feed](https://github.com/timeline) (we'll be accessing data using their API). From this, we pull out the `user ids` associated with each event. We run the script below and display some output:"
     ]
    },
    {
     "cell_type": "code",
     "collapsed": false,
     "input": [
      "%run github_events.py\n",
      "\n",
      "\n",
      "print \"Some User ids from the latest events (push, star, fork etc.) on Github.\"\n",
      "print ids[:10]\n",
      "print\n",
      "print \"Number of unique ids found: \", ids.shape[0]\n",
      "print \"Largest user id: \", ids.max();"
     ],
     "language": "python",
     "metadata": {},
     "outputs": [
      {
       "ename": "KeyError",
       "evalue": "'id'",
       "output_type": "pyerr",
       "traceback": [
        "\u001b[1;31m---------------------------------------------------------------------------\u001b[0m\n\u001b[1;31mKeyError\u001b[0m                                  Traceback (most recent call last)",
        "\u001b[1;32mc:\\Python27\\lib\\site-packages\\IPython\\utils\\py3compat.pyc\u001b[0m in \u001b[0;36mexecfile\u001b[1;34m(fname, glob, loc)\u001b[0m\n\u001b[0;32m    169\u001b[0m             \u001b[1;32melse\u001b[0m\u001b[1;33m:\u001b[0m\u001b[1;33m\u001b[0m\u001b[0m\n\u001b[0;32m    170\u001b[0m                 \u001b[0mfilename\u001b[0m \u001b[1;33m=\u001b[0m \u001b[0mfname\u001b[0m\u001b[1;33m\u001b[0m\u001b[0m\n\u001b[1;32m--> 171\u001b[1;33m             \u001b[1;32mexec\u001b[0m \u001b[0mcompile\u001b[0m\u001b[1;33m(\u001b[0m\u001b[0mscripttext\u001b[0m\u001b[1;33m,\u001b[0m \u001b[0mfilename\u001b[0m\u001b[1;33m,\u001b[0m \u001b[1;34m'exec'\u001b[0m\u001b[1;33m)\u001b[0m \u001b[1;32min\u001b[0m \u001b[0mglob\u001b[0m\u001b[1;33m,\u001b[0m \u001b[0mloc\u001b[0m\u001b[1;33m\u001b[0m\u001b[0m\n\u001b[0m\u001b[0;32m    172\u001b[0m     \u001b[1;32melse\u001b[0m\u001b[1;33m:\u001b[0m\u001b[1;33m\u001b[0m\u001b[0m\n\u001b[0;32m    173\u001b[0m         \u001b[1;32mdef\u001b[0m \u001b[0mexecfile\u001b[0m\u001b[1;33m(\u001b[0m\u001b[0mfname\u001b[0m\u001b[1;33m,\u001b[0m \u001b[1;33m*\u001b[0m\u001b[0mwhere\u001b[0m\u001b[1;33m)\u001b[0m\u001b[1;33m:\u001b[0m\u001b[1;33m\u001b[0m\u001b[0m\n",
        "\u001b[1;32mC:\\Users\\Cameron\\Dropbox\\My Work\\Probabilistic-Programming-and-Bayesian-Methods-for-Hackers\\Chapter2_MorePyMC\\github_events.py\u001b[0m in \u001b[0;36m<module>\u001b[1;34m()\u001b[0m\n\u001b[0;32m     22\u001b[0m     \u001b[0mdata\u001b[0m \u001b[1;33m=\u001b[0m \u001b[0mloads\u001b[0m\u001b[1;33m(\u001b[0m\u001b[0mr\u001b[0m\u001b[1;33m.\u001b[0m\u001b[0mtext\u001b[0m\u001b[1;33m)\u001b[0m\u001b[1;33m\u001b[0m\u001b[0m\n\u001b[0;32m     23\u001b[0m     \u001b[1;32mfor\u001b[0m \u001b[0mevent\u001b[0m \u001b[1;32min\u001b[0m \u001b[0mdata\u001b[0m\u001b[1;33m:\u001b[0m\u001b[1;33m\u001b[0m\u001b[0m\n\u001b[1;32m---> 24\u001b[1;33m         \u001b[0mids\u001b[0m\u001b[1;33m[\u001b[0m\u001b[0mk\u001b[0m\u001b[1;33m]\u001b[0m \u001b[1;33m=\u001b[0m \u001b[1;33m(\u001b[0m \u001b[0mevent\u001b[0m\u001b[1;33m[\u001b[0m\u001b[1;34m\"actor\"\u001b[0m\u001b[1;33m]\u001b[0m\u001b[1;33m[\u001b[0m\u001b[1;34m\"id\"\u001b[0m\u001b[1;33m]\u001b[0m \u001b[1;33m)\u001b[0m\u001b[1;33m\u001b[0m\u001b[0m\n\u001b[0m\u001b[0;32m     25\u001b[0m         \u001b[0mk\u001b[0m\u001b[1;33m+=\u001b[0m\u001b[1;36m1\u001b[0m\u001b[1;33m\u001b[0m\u001b[0m\n\u001b[0;32m     26\u001b[0m \u001b[1;33m\u001b[0m\u001b[0m\n",
        "\u001b[1;31mKeyError\u001b[0m: 'id'"
       ]
      },
      {
       "output_type": "stream",
       "stream": "stdout",
       "text": [
        "Some User ids from the latest events (push, star, fork etc.) on Github.\n",
        "[1524995 1978503 1926860 1524995 3707208  374604   37715  770655  502701\n",
        " 4349707]"
       ]
      },
      {
       "output_type": "stream",
       "stream": "stdout",
       "text": [
        "\n",
        "\n"
       ]
      },
      {
       "output_type": "stream",
       "stream": "stdout",
       "text": [
        "Number of unique ids found:  300\n",
        "Largest user id: "
       ]
      },
      {
       "output_type": "stream",
       "stream": "stdout",
       "text": [
        " 2085773151\n"
       ]
      }
     ],
     "prompt_number": 1
    },
    {
     "cell_type": "code",
     "collapsed": false,
     "input": [
      "figsize(12.5, 3)\n",
      "plt.hist(ids, bins=45, alpha=0.9)\n",
<<<<<<< HEAD
      "plt.title(\"Histogram of %d Github User ids\" % ids.shape[0])\n",
=======
      "plt.title(\"Histogram of %d Github User ids\" % ids.shape[0]);\n",
>>>>>>> 722b169e
      "plt.xlabel(\"User id\")\n",
      "plt.ylabel(\"Frequency\");"
     ],
     "language": "python",
     "metadata": {},
     "outputs": [
      {
       "ename": "NameError",
       "evalue": "name 'figsize' is not defined",
       "output_type": "pyerr",
       "traceback": [
        "\u001b[1;31m---------------------------------------------------------------------------\u001b[0m\n\u001b[1;31mNameError\u001b[0m                                 Traceback (most recent call last)",
        "\u001b[1;32m<ipython-input-2-e83805e8eaea>\u001b[0m in \u001b[0;36m<module>\u001b[1;34m()\u001b[0m\n\u001b[1;32m----> 1\u001b[1;33m \u001b[0mfigsize\u001b[0m\u001b[1;33m(\u001b[0m\u001b[1;36m12.5\u001b[0m\u001b[1;33m,\u001b[0m\u001b[1;36m3\u001b[0m\u001b[1;33m)\u001b[0m\u001b[1;33m\u001b[0m\u001b[0m\n\u001b[0m\u001b[0;32m      2\u001b[0m \u001b[0mplt\u001b[0m\u001b[1;33m.\u001b[0m\u001b[0mhist\u001b[0m\u001b[1;33m(\u001b[0m \u001b[0mids\u001b[0m\u001b[1;33m,\u001b[0m \u001b[0mbins\u001b[0m \u001b[1;33m=\u001b[0m \u001b[1;36m45\u001b[0m\u001b[1;33m,\u001b[0m \u001b[0malpha\u001b[0m \u001b[1;33m=\u001b[0m \u001b[1;36m0.9\u001b[0m\u001b[1;33m)\u001b[0m\u001b[1;33m\u001b[0m\u001b[0m\n\u001b[0;32m      3\u001b[0m \u001b[0mplt\u001b[0m\u001b[1;33m.\u001b[0m\u001b[0mtitle\u001b[0m\u001b[1;33m(\u001b[0m\u001b[1;34m\"Histogram of %d Github User ids\"\u001b[0m\u001b[1;33m%\u001b[0m\u001b[0mids\u001b[0m\u001b[1;33m.\u001b[0m\u001b[0mshape\u001b[0m\u001b[1;33m[\u001b[0m\u001b[1;36m0\u001b[0m\u001b[1;33m]\u001b[0m \u001b[1;33m)\u001b[0m\u001b[1;33m;\u001b[0m\u001b[1;33m\u001b[0m\u001b[0m\n\u001b[0;32m      4\u001b[0m \u001b[0mplt\u001b[0m\u001b[1;33m.\u001b[0m\u001b[0mxlabel\u001b[0m\u001b[1;33m(\u001b[0m\u001b[1;34m\"User id\"\u001b[0m\u001b[1;33m)\u001b[0m\u001b[1;33m\u001b[0m\u001b[0m\n\u001b[0;32m      5\u001b[0m \u001b[0mplt\u001b[0m\u001b[1;33m.\u001b[0m\u001b[0mylabel\u001b[0m\u001b[1;33m(\u001b[0m\u001b[1;34m\"Frequency\"\u001b[0m\u001b[1;33m)\u001b[0m\u001b[1;33m;\u001b[0m\u001b[1;33m\u001b[0m\u001b[0m\n",
        "\u001b[1;31mNameError\u001b[0m: name 'figsize' is not defined"
       ]
      }
     ],
     "prompt_number": 2
    },
    {
     "cell_type": "markdown",
     "metadata": {},
     "source": [
      "There are some users with multiple events, but we are only interested in unique `user ids`, hence why we have less than 300 ids. Above I printed the largest `user id`. Why is this important? If Github assigns `user ids` serially, which is a fair assumption, then we **know** that there are certainly more users than that number. Remember, we are only looking at less than 300 individuals out of a much larger population, so it is unlikely that we would have sampled the most recent sign-up. \n",
      "\n",
      "At best, we can only estimate the total number of sign-ups. Let's get more familar with this problem. Consider a fictional website that we wish to estimate the number of users:\n",
      "\n",
      "1. Suppose we sampled only two individuals in a similar manner to above: the ids are 3 and 10 respectively. Would it be likely that the website has millions of users? Not very. Alternatively, it is more likely the website has less than 100 users. \n",
      "\n",
      "2. On the other hand, if the ids were 3 and 34 989, we might be more willing to guess there could possibly thousands, or millions of user sign-ups. We are not very confident in an estimate, due to a lack of data.\n",
      "\n",
      "3. If we sample thousands of users, and the maximum `user id` is still 34 989, then is seems likely that the total number of sign ups is near 35 000. Hence our inference should be more confident.\n",
      "\n",
      "\n",
      "We make the following assumption:\n",
      "\n",
      "**Assumption:** Every user is equally likely to perform an event. Clearly, looking at the above histogram, this assumption is violated. The participation on Github is skewed towards early adopters, likely as these early-adopting individuals have a) more invested in Github, and b) saw the value earlier in Github, therefore are more interested in it. The distribution is also skewed towards new sign ups, who likely signed up just to push a project. \n",
      "\n",
      "To create a Bayesian model of this is easy. Based on the above assumption, all `user_ids` sampled are from a `DiscreteUniform` model, with lower bound 1 and an unknown upperbound. We don't have a strong belief about what the upper-bound might be, but we do know it will be larger than `ids.max()`. \n",
      "\n",
      "Working with such large numbers can cause numerical problem, hence we will scale everything by a million. Thus, instead of a `DiscreteUniform`, we will used a `Uniform`:"
     ]
    },
    {
     "cell_type": "code",
     "collapsed": false,
     "input": [
      "FACTOR = 1000000.\n",
      "\n",
      "import pymc as pm\n",
      "\n",
      "upper_bound = pm.Uniform(\"n_sign_ups\", ids.max() / FACTOR, (ids.max()) / FACTOR + 1)\n",
      "obs = pm.Uniform(\"obs\", 0, upper_bound, value=ids / FACTOR, observed=True)\n",
      "\n",
      "# code to be examplained in Chp. 3.\n",
      "mcmc = pm.MCMC([upper_bound, obs])\n",
<<<<<<< HEAD
      "mcmc.sample(100000, 45000);"
=======
      "mcmc.sample(100000, 45000)"
>>>>>>> 722b169e
     ],
     "language": "python",
     "metadata": {},
     "outputs": [
      {
       "ename": "ZeroProbability",
       "evalue": "Stochastic obs's value is outside its support,\n or it forbids its parents' current values.",
       "output_type": "pyerr",
       "traceback": [
        "\u001b[1;31m---------------------------------------------------------------------------\u001b[0m\n\u001b[1;31mZeroProbability\u001b[0m                           Traceback (most recent call last)",
        "\u001b[1;32m<ipython-input-3-4a6014825d95>\u001b[0m in \u001b[0;36m<module>\u001b[1;34m()\u001b[0m\n\u001b[0;32m      4\u001b[0m \u001b[1;33m\u001b[0m\u001b[0m\n\u001b[0;32m      5\u001b[0m \u001b[0mupper_bound\u001b[0m \u001b[1;33m=\u001b[0m \u001b[0mmc\u001b[0m\u001b[1;33m.\u001b[0m\u001b[0mUniform\u001b[0m\u001b[1;33m(\u001b[0m \u001b[1;34m\"n_sign_ups\"\u001b[0m\u001b[1;33m,\u001b[0m \u001b[0mids\u001b[0m\u001b[1;33m.\u001b[0m\u001b[0mmax\u001b[0m\u001b[1;33m(\u001b[0m\u001b[1;33m)\u001b[0m\u001b[1;33m/\u001b[0m\u001b[0mFACTOR\u001b[0m\u001b[1;33m,\u001b[0m \u001b[1;33m(\u001b[0m\u001b[0mids\u001b[0m\u001b[1;33m.\u001b[0m\u001b[0mmax\u001b[0m\u001b[1;33m(\u001b[0m\u001b[1;33m)\u001b[0m\u001b[1;33m)\u001b[0m\u001b[1;33m/\u001b[0m\u001b[0mFACTOR\u001b[0m \u001b[1;33m+\u001b[0m \u001b[1;36m1\u001b[0m\u001b[1;33m)\u001b[0m\u001b[1;33m\u001b[0m\u001b[0m\n\u001b[1;32m----> 6\u001b[1;33m \u001b[0mobs\u001b[0m \u001b[1;33m=\u001b[0m \u001b[0mmc\u001b[0m\u001b[1;33m.\u001b[0m\u001b[0mUniform\u001b[0m\u001b[1;33m(\u001b[0m\u001b[1;34m\"obs\"\u001b[0m\u001b[1;33m,\u001b[0m \u001b[1;36m0\u001b[0m\u001b[1;33m,\u001b[0m \u001b[0mupper_bound\u001b[0m\u001b[1;33m,\u001b[0m \u001b[0mvalue\u001b[0m \u001b[1;33m=\u001b[0m \u001b[0mids\u001b[0m\u001b[1;33m/\u001b[0m\u001b[0mFACTOR\u001b[0m\u001b[1;33m,\u001b[0m \u001b[0mobserved\u001b[0m \u001b[1;33m=\u001b[0m \u001b[0mTrue\u001b[0m \u001b[1;33m)\u001b[0m\u001b[1;33m\u001b[0m\u001b[0m\n\u001b[0m\u001b[0;32m      7\u001b[0m \u001b[1;33m\u001b[0m\u001b[0m\n\u001b[0;32m      8\u001b[0m \u001b[1;31m#code to be examplained in Chp. 3.\u001b[0m\u001b[1;33m\u001b[0m\u001b[1;33m\u001b[0m\u001b[0m\n",
        "\u001b[1;32mc:\\Python27\\lib\\site-packages\\pymc\\distributions.pyc\u001b[0m in \u001b[0;36m__init__\u001b[1;34m(self, *args, **kwds)\u001b[0m\n\u001b[0;32m    268\u001b[0m                 \u001b[0mrandom\u001b[0m \u001b[1;33m=\u001b[0m \u001b[0mdebug_wrapper\u001b[0m\u001b[1;33m(\u001b[0m\u001b[0mrandom\u001b[0m\u001b[1;33m)\u001b[0m\u001b[1;33m\u001b[0m\u001b[0m\n\u001b[0;32m    269\u001b[0m             \u001b[1;32melse\u001b[0m\u001b[1;33m:\u001b[0m\u001b[1;33m\u001b[0m\u001b[0m\n\u001b[1;32m--> 270\u001b[1;33m                 \u001b[0mStochastic\u001b[0m\u001b[1;33m.\u001b[0m\u001b[0m__init__\u001b[0m\u001b[1;33m(\u001b[0m\u001b[0mself\u001b[0m\u001b[1;33m,\u001b[0m \u001b[0mlogp\u001b[0m\u001b[1;33m=\u001b[0m\u001b[0mlogp\u001b[0m\u001b[1;33m,\u001b[0m \u001b[0mrandom\u001b[0m\u001b[1;33m=\u001b[0m\u001b[0mrandom\u001b[0m\u001b[1;33m,\u001b[0m \u001b[0mlogp_partial_gradients\u001b[0m \u001b[1;33m=\u001b[0m \u001b[0mlogp_partial_gradients\u001b[0m\u001b[1;33m,\u001b[0m \u001b[0mdtype\u001b[0m\u001b[1;33m=\u001b[0m\u001b[0mdtype\u001b[0m\u001b[1;33m,\u001b[0m \u001b[1;33m**\u001b[0m\u001b[0marg_dict_out\u001b[0m\u001b[1;33m)\u001b[0m\u001b[1;33m\u001b[0m\u001b[0m\n\u001b[0m\u001b[0;32m    271\u001b[0m \u001b[1;33m\u001b[0m\u001b[0m\n\u001b[0;32m    272\u001b[0m     \u001b[0mnew_class\u001b[0m\u001b[1;33m.\u001b[0m\u001b[0m__name__\u001b[0m \u001b[1;33m=\u001b[0m \u001b[0mname\u001b[0m\u001b[1;33m\u001b[0m\u001b[0m\n",
        "\u001b[1;32mc:\\Python27\\lib\\site-packages\\pymc\\PyMCObjects.pyc\u001b[0m in \u001b[0;36m__init__\u001b[1;34m(self, logp, doc, name, parents, random, trace, value, dtype, rseed, observed, cache_depth, plot, verbose, isdata, check_logp, logp_partial_gradients)\u001b[0m\n\u001b[0;32m    714\u001b[0m         \u001b[1;32mif\u001b[0m \u001b[0mcheck_logp\u001b[0m\u001b[1;33m:\u001b[0m\u001b[1;33m\u001b[0m\u001b[0m\n\u001b[0;32m    715\u001b[0m             \u001b[1;31m# Check initial value\u001b[0m\u001b[1;33m\u001b[0m\u001b[1;33m\u001b[0m\u001b[0m\n\u001b[1;32m--> 716\u001b[1;33m             \u001b[1;32mif\u001b[0m \u001b[1;32mnot\u001b[0m \u001b[0misinstance\u001b[0m\u001b[1;33m(\u001b[0m\u001b[0mself\u001b[0m\u001b[1;33m.\u001b[0m\u001b[0mlogp\u001b[0m\u001b[1;33m,\u001b[0m \u001b[0mfloat\u001b[0m\u001b[1;33m)\u001b[0m\u001b[1;33m:\u001b[0m\u001b[1;33m\u001b[0m\u001b[0m\n\u001b[0m\u001b[0;32m    717\u001b[0m                 \u001b[1;32mraise\u001b[0m \u001b[0mValueError\u001b[0m\u001b[1;33m(\u001b[0m\u001b[1;34m\"Stochastic \"\u001b[0m \u001b[1;33m+\u001b[0m \u001b[0mself\u001b[0m\u001b[1;33m.\u001b[0m\u001b[0m__name__\u001b[0m \u001b[1;33m+\u001b[0m \u001b[1;34m\"'s initial log-probability is %s, should be a float.\"\u001b[0m \u001b[1;33m%\u001b[0m\u001b[0mself\u001b[0m\u001b[1;33m.\u001b[0m\u001b[0mlogp\u001b[0m\u001b[1;33m.\u001b[0m\u001b[0m__repr__\u001b[0m\u001b[1;33m(\u001b[0m\u001b[1;33m)\u001b[0m\u001b[1;33m)\u001b[0m\u001b[1;33m\u001b[0m\u001b[0m\n\u001b[0;32m    718\u001b[0m \u001b[1;33m\u001b[0m\u001b[0m\n",
        "\u001b[1;32mc:\\Python27\\lib\\site-packages\\pymc\\PyMCObjects.pyc\u001b[0m in \u001b[0;36mget_logp\u001b[1;34m(self)\u001b[0m\n\u001b[0;32m    846\u001b[0m                 \u001b[1;32mraise\u001b[0m \u001b[0mZeroProbability\u001b[0m\u001b[1;33m(\u001b[0m\u001b[0mself\u001b[0m\u001b[1;33m.\u001b[0m\u001b[0merrmsg\u001b[0m \u001b[1;33m+\u001b[0m \u001b[1;34m\"\\nValue: %s\\nParents' values:%s\"\u001b[0m \u001b[1;33m%\u001b[0m \u001b[1;33m(\u001b[0m\u001b[0mself\u001b[0m\u001b[1;33m.\u001b[0m\u001b[0m_value\u001b[0m\u001b[1;33m,\u001b[0m \u001b[0mself\u001b[0m\u001b[1;33m.\u001b[0m\u001b[0m_parents\u001b[0m\u001b[1;33m.\u001b[0m\u001b[0mvalue\u001b[0m\u001b[1;33m)\u001b[0m\u001b[1;33m)\u001b[0m\u001b[1;33m\u001b[0m\u001b[0m\n\u001b[0;32m    847\u001b[0m             \u001b[1;32melse\u001b[0m\u001b[1;33m:\u001b[0m\u001b[1;33m\u001b[0m\u001b[0m\n\u001b[1;32m--> 848\u001b[1;33m                 \u001b[1;32mraise\u001b[0m \u001b[0mZeroProbability\u001b[0m\u001b[1;33m(\u001b[0m\u001b[0mself\u001b[0m\u001b[1;33m.\u001b[0m\u001b[0merrmsg\u001b[0m\u001b[1;33m)\u001b[0m\u001b[1;33m\u001b[0m\u001b[0m\n\u001b[0m\u001b[0;32m    849\u001b[0m \u001b[1;33m\u001b[0m\u001b[0m\n\u001b[0;32m    850\u001b[0m         \u001b[1;32mreturn\u001b[0m \u001b[0mlogp\u001b[0m\u001b[1;33m\u001b[0m\u001b[0m\n",
        "\u001b[1;31mZeroProbability\u001b[0m: Stochastic obs's value is outside its support,\n or it forbids its parents' current values."
       ]
      }
     ],
     "prompt_number": 3
    },
    {
     "cell_type": "code",
     "collapsed": false,
     "input": [
      "from scipy.stats.mstats import mquantiles\n",
      "\n",
      "samples = mcmc.trace(\"n_sign_ups\")[:]\n",
      "\n",
      "hist(samples, bins=100,\n",
      "     label=\"Uniform prior\",\n",
      "     normed=True, alpha=0.8,\n",
<<<<<<< HEAD
      "     histtype=\"stepfilled\", color=\"#7A68A6\")\n",
=======
      "     histtype=\"stepfilled\", color=\"#7A68A6\");\n",
>>>>>>> 722b169e
      "\n",
      "quantiles_mean = np.append(mquantiles(samples, [0.05, 0.5, 0.95]), samples.mean())\n",
      "print \"Quantiles: \", quantiles_mean[:3]\n",
      "print \"Mean: \", quantiles_mean[-1]\n",
      "plt.vlines(quantiles_mean, 0, 33,\n",
      "           linewidth=2, linestyles=[\"--\", \"--\", \"--\", \"-\"],\n",
      "           )\n",
      "plt.title(\"Posterior distribution of total number of Github users\")\n",
      "plt.xlabel(\"number of users (in millions)\")\n",
      "plt.legend()\n",
      "plt.xlim(ids.max() / FACTOR - 0.01, ids.max() / FACTOR + 0.12);"
     ],
     "language": "python",
     "metadata": {},
     "outputs": [
      {
       "ename": "NameError",
       "evalue": "name 'mcmc' is not defined",
       "output_type": "pyerr",
       "traceback": [
        "\u001b[1;31m---------------------------------------------------------------------------\u001b[0m\n\u001b[1;31mNameError\u001b[0m                                 Traceback (most recent call last)",
        "\u001b[1;32m<ipython-input-4-2ca0106ec6de>\u001b[0m in \u001b[0;36m<module>\u001b[1;34m()\u001b[0m\n\u001b[0;32m      1\u001b[0m \u001b[1;32mfrom\u001b[0m \u001b[0mscipy\u001b[0m\u001b[1;33m.\u001b[0m\u001b[0mstats\u001b[0m\u001b[1;33m.\u001b[0m\u001b[0mmstats\u001b[0m \u001b[1;32mimport\u001b[0m \u001b[0mmquantiles\u001b[0m\u001b[1;33m\u001b[0m\u001b[0m\n\u001b[0;32m      2\u001b[0m \u001b[1;33m\u001b[0m\u001b[0m\n\u001b[1;32m----> 3\u001b[1;33m \u001b[0msamples\u001b[0m \u001b[1;33m=\u001b[0m  \u001b[0mmcmc\u001b[0m\u001b[1;33m.\u001b[0m\u001b[0mtrace\u001b[0m\u001b[1;33m(\u001b[0m\u001b[1;34m\"n_sign_ups\"\u001b[0m\u001b[1;33m)\u001b[0m\u001b[1;33m[\u001b[0m\u001b[1;33m:\u001b[0m\u001b[1;33m]\u001b[0m\u001b[1;33m\u001b[0m\u001b[0m\n\u001b[0m\u001b[0;32m      4\u001b[0m \u001b[1;33m\u001b[0m\u001b[0m\n\u001b[0;32m      5\u001b[0m hist(samples, bins = 100, \n",
        "\u001b[1;31mNameError\u001b[0m: name 'mcmc' is not defined"
       ]
      }
     ],
     "prompt_number": 4
    },
    {
     "cell_type": "markdown",
     "metadata": {},
     "source": [
      "Above we have plotted the posterior distribution. Note that there is no posterior probability assigned to the number of users being less than `ids.max()`. That is good, as it would be an impossible situation. \n",
      "\n",
      "The three dashed vertical bars, from left to right, are the 5%, 50% and 95% quantitle lines. That is, 5% of the probability is before the first line, 50% before the second and 95% before the third. The 50% quantitle is also know as the *median* and is a better measure of centrality than the mean for heavily skewed distributions like this one. The solid line is the posterior distribution's mean.\n",
      "\n",
      "So what can we say? Using the data above, there is a 95% chance that there are less than 4.4 million users, and is probably around 4.36 million users. I was wondering how accurate this figure was. At the time of this writing, it seems a bit high considering only five months prior the number was at 3 million:\n",
      "\n",
      "\n",
      "<blockquote class=\"twitter-tweet\"><p>Last night @<a href=\"https://twitter.com/github\">github</a> crossed the 3M user mark <a href=\"https://twitter.com/search/%23turntup\">#turntup</a></p>&mdash; Rick Bradley (@rickbradley) <a href=\"https://twitter.com/rickbradley/status/291284133483802626\">January 15, 2013</a></blockquote>\n",
      "<script async src=\"//platform.twitter.com/widgets.js\" charset=\"utf-8\"></script>\n",
      "\n",
      "\n",
      "I thought perhaps the `user_id` parameter was being used liberally to users/bots/changed names etc, so I contacted Github Support about it:\n",
      "\n",
      "<blockquote class=\"twitter-tweet\"><p>@<a href=\"https://twitter.com/cmrn_dp\">cmrn_dp</a> User IDs are assigned to new users/organizations, whether they\u2019re controlled by humans, groups, or bots.</p>&mdash; GitHub Support (@GitHubHelp) <a href=\"https://twitter.com/GitHubHelp/status/331523721527427073\">May 6, 2013</a></blockquote>\n",
      "<script async src=\"//platform.twitter.com/widgets.js\" charset=\"utf-8\"></script>\n",
      "\n",
      "\n",
      "So we may be overestimating by including organizations, which perhaps should not be counted as users. TODO: estimate the number of organizations. Any takers?"
     ]
    },
    {
     "cell_type": "code",
     "collapsed": false,
     "input": [],
     "language": "python",
     "metadata": {},
     "outputs": []
    }
   ],
   "metadata": {}
  }
 ]
}<|MERGE_RESOLUTION|>--- conflicted
+++ resolved
@@ -30,7 +30,7 @@
       "print ids[:10]\n",
       "print\n",
       "print \"Number of unique ids found: \", ids.shape[0]\n",
-      "print \"Largest user id: \", ids.max();"
+      "print \"Largest user id: \", ids.max()"
      ],
      "language": "python",
      "metadata": {},
@@ -87,11 +87,7 @@
      "input": [
       "figsize(12.5, 3)\n",
       "plt.hist(ids, bins=45, alpha=0.9)\n",
-<<<<<<< HEAD
-      "plt.title(\"Histogram of %d Github User ids\" % ids.shape[0])\n",
-=======
       "plt.title(\"Histogram of %d Github User ids\" % ids.shape[0]);\n",
->>>>>>> 722b169e
       "plt.xlabel(\"User id\")\n",
       "plt.ylabel(\"Frequency\");"
      ],
@@ -148,11 +144,7 @@
       "\n",
       "# code to be examplained in Chp. 3.\n",
       "mcmc = pm.MCMC([upper_bound, obs])\n",
-<<<<<<< HEAD
-      "mcmc.sample(100000, 45000);"
-=======
       "mcmc.sample(100000, 45000)"
->>>>>>> 722b169e
      ],
      "language": "python",
      "metadata": {},
@@ -184,11 +176,7 @@
       "hist(samples, bins=100,\n",
       "     label=\"Uniform prior\",\n",
       "     normed=True, alpha=0.8,\n",
-<<<<<<< HEAD
-      "     histtype=\"stepfilled\", color=\"#7A68A6\")\n",
-=======
       "     histtype=\"stepfilled\", color=\"#7A68A6\");\n",
->>>>>>> 722b169e
       "\n",
       "quantiles_mean = np.append(mquantiles(samples, [0.05, 0.5, 0.95]), samples.mean())\n",
       "print \"Quantiles: \", quantiles_mean[:3]\n",
