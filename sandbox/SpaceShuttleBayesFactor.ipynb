--- conflicted
+++ resolved
@@ -45,11 +45,7 @@
       "plt.ylabel(\"Damage Incident?\")\n",
       "plt.xlabel(\"Outside temperature (Farhenhit)\")\n",
       "plt.title(\"(Artificial) Defects of the Space Shuttle O-Rings vs \\\n",
-<<<<<<< HEAD
-      "temperature\");"
-=======
       "temperature\")"
->>>>>>> 722b169e
      ],
      "language": "python",
      "metadata": {},
@@ -91,11 +87,7 @@
       "p_hat = logistic(temperature, beta_hat, alpha_hat)\n",
       "print \"estimates of probability at observed temperature, defects: \"\n",
       "print np.array(zip(p_hat, temperature, D))[:3, :]\n",
-<<<<<<< HEAD
-      "print \"...\";"
-=======
       "print \"...\""
->>>>>>> 722b169e
      ],
      "language": "python",
      "metadata": {},
@@ -148,11 +140,7 @@
       "print p_hat\n",
       "_product = p_hat ** (D) * (1 - p_hat) ** (1 - D)\n",
       "prob_given_model_1 = _product.prod()\n",
-<<<<<<< HEAD
-      "print \"probability of observations, model 1: %.10f\" % prob_given_model_1;"
-=======
       "print \"probability of observations, model 1: %.10f\" % prob_given_model_1"
->>>>>>> 722b169e
      ],
      "language": "python",
      "metadata": {},
@@ -210,7 +198,7 @@
       "print \"estimates of probability at observed temperature, defects: \"\n",
       "print np.array(zip(p_hat, temperature, D))[:3, :]\n",
       "print\n",
-      "print \"Notice the probability is constant for all temperatures?\";"
+      "print \"Notice the probability is constant for all temperatures?\""
      ],
      "language": "python",
      "metadata": {},
@@ -236,11 +224,7 @@
       "\n",
       "_product = p_hat ** (D) * (1 - p_hat) ** (1 - D)\n",
       "prob_given_model_2 = _product.prod()\n",
-<<<<<<< HEAD
-      "print \"probability of observations, model 2: %.10f\" % prob_given_model_2;"
-=======
       "print \"probability of observations, model 2: %.10f\" % prob_given_model_2"
->>>>>>> 722b169e
      ],
      "language": "python",
      "metadata": {},
@@ -262,11 +246,7 @@
      "cell_type": "code",
      "collapsed": false,
      "input": [
-<<<<<<< HEAD
-      "print \"Bayes factor = %.3f\" % (prob_given_model_1 / prob_given_model_2);"
-=======
       "print \"Bayes factor = %.3f\" % (prob_given_model_1 / prob_given_model_2)"
->>>>>>> 722b169e
      ],
      "language": "python",
      "metadata": {},
@@ -312,11 +292,7 @@
       "prob_given_model_2 = _product.prod(axis=1).mean()\n",
       "print \"expected prob. of obs., given model 2: %.10f\" % prob_given_model_2\n",
       "print\n",
-<<<<<<< HEAD
-      "print \"Bayes factor: %.3f\" % (prob_given_model_1 / prob_given_model_2);"
-=======
       "print \"Bayes factor: %.3f\" % (prob_given_model_1 / prob_given_model_2)"
->>>>>>> 722b169e
      ],
      "language": "python",
      "metadata": {},
