--- conflicted
+++ resolved
@@ -133,11 +133,7 @@
 2. The second, preferred, option is to use the nbviewer.jupyter.org site, which display Jupyter notebooks in the browser ([example](http://nbviewer.jupyter.org/urls/raw.github.com/CamDavidsonPilon/Probabilistic-Programming-and-Bayesian-Methods-for-Hackers/master/Chapter1_Introduction/Chapter1.ipynb)).
 The contents are updated synchronously as commits are made to the book. You can use the Contents section above to link to the chapters.
  
-<<<<<<< HEAD
-3. PDFs are the least-prefered method to read the book, as pdf's are static and non-interactive. If PDFs are desired, they can be created dynamically using the [nbconvert](https://github.com/jupyter/nbconvert) utility.
-=======
-3. PDFs are the least-preferred method to read the book, as PDFs are static and non-interactive. If PDFs are desired, they can be created dynamically using the [nbconvert](https://github.com/ipython/nbconvert) utility.
->>>>>>> fefac134
+3. PDFs are the least-preferred method to read the book, as PDFs are static and non-interactive. If PDFs are desired, they can be created dynamically using the [nbconvert](https://github.com/jupyter/nbconvert) utility.
  
 
 Installation and configuration
